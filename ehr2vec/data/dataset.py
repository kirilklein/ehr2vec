--- conflicted
+++ resolved
@@ -380,7 +380,6 @@
             return outcome_pids
         else:
             logger.warn('Some patients in the dataset are not contained in the outcome pids. They will be removed.')
-<<<<<<< HEAD
             self._filter_pids_by_outcome_pids(outcome_pids)
             return outcome_pids
     
@@ -392,8 +391,4 @@
             filtered_dic = {int_ : pid for int_, pid in int2pid.items() if pid in outcome_pids}
             self.patient_integer_ids[file] = filtered_dic 
         logger.info(f"Remaining patients: {len(self.patient_integer_ids)}")
-        self.num_patients = len(self.pids)
-=======
-            pids_set = set(self.pids)
-            return [pid for pid in outcome_pids if pid in pids_set]
->>>>>>> 637ea1bb
+        self.num_patients = len(self.pids)